--- conflicted
+++ resolved
@@ -29,16 +29,13 @@
   # Puppet, Chef, Ansible, Salt, and Docker are also available. Please see the
   # documentation for more information about their specific syntax and use.
   $updates = <<-UPDATE
-<<<<<<< HEAD
 	apt-add-repository ppa:brightbox/ruby-ng
     apt-get update
     apt-get install -y python3 python3-pip postgresql libpq-dev nfs-common ruby2.2 ruby2.2-dev
 	gem install sass
 	gem install compass
-=======
     apt update
     apt install -y python3 python3-pip postgresql libpq-dev nfs-common
->>>>>>> c638b1de
   UPDATE
 
   $db = <<-DB
