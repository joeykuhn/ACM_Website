--- conflicted
+++ resolved
@@ -62,11 +62,7 @@
         :rtype: :class:`~django.http.HttpResponseRedirect`
 
         :raises ValueError: If the stripe token is empty or if the stripe
-<<<<<<< HEAD
-                               api key is invalid.
-=======
                                API key is invalid.
->>>>>>> 3dfda01b
         :raises django.http.Http404: If an unauthenticated user attempts to
                                      access the page.
         """
