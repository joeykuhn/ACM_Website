--- conflicted
+++ resolved
@@ -1,31 +1,3 @@
-from django.http import HttpResponseRedirect
-from django.shortcuts import render
-from django.views import View
-<<<<<<< HEAD
-from . import forms
-
-# Create your views here.
-
-
-class SodamachinePayment(View):
-    """
-    TODO: Docstring
-    """
-    @staticmethod
-    def get():
-        return HttpResponseRedirect('https://acm-chat.mst.edu/')
-
-
-class MembershipPayment(View):
-    """
-    TODO: Docstring
-    """
-    def get(self, request):
-        return render(request,
-                      "payments/acm_membership.html",
-                      {'form': forms.MembershipForm},
-                     )
-=======
 from django.conf import settings
 from django.core.exceptions import ImproperlyConfigured
 from payments.models import Transaction
@@ -38,9 +10,11 @@
 if(stripe.api_key == None):
     raise ImproperlyConfigured('Please enter a Stripe API key into settings_local')
 
+
 class membershipPayments(View):
     def get(self, request):
         return render(request,'payments/payment.html', {})
+
 
 class paymentCallback(View):
     def post(self, request, amount):
@@ -60,4 +34,3 @@
                                     )
 
         return HttpResponse(trans)
->>>>>>> e559f6c7
