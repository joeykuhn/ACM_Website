--- conflicted
+++ resolved
@@ -20,7 +20,6 @@
 app_name = 'payments'
 urlpatterns = [
     url(
-<<<<<<< HEAD
       r'sodamachine/',
       views.SodamachinePayment.as_view(),
       name='sodamachine-pay',
@@ -29,15 +28,5 @@
       r'membership/',
       views.MembershipPayment.as_view(),
       name='acm-memberships',
-=======
-      r'membership/',
-      views.membershipPayments.as_view(),
-      name='membership-pay',
-    ),
-    url(
-      r'callback/(?P<amount>[0-9]+)/$',
-      views.paymentCallback.as_view(),
-      name='payment-callback',
->>>>>>> e559f6c7
     ),
 ]