--- conflicted
+++ resolved
@@ -56,13 +56,8 @@
             {% block head_fonts %}
             {% endblock %}
 
-<<<<<<< HEAD
             {% block head_title %}
-                <title> ACM-General </title>
-=======
-            {% block head_title %} 
                 <title> ACM | General </title>
->>>>>>> bbb2b0df
             {% endblock %}
         {% endblock %}
 
