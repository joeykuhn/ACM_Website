{% extends 'home/base.html' %}

{% load static %}

{% block head_title %}
<title> ACM | Sponsors </title>
{% endblock %}

{% block head_stylesheets %}
<link rel="stylesheet" href="{% static "/home/css/normalize.css" %}" />
<link rel="stylesheet" href="{% static "/home/css/main.css" %}" />
<link rel="stylesheet" href="{% static "/home/css/sponsors.css" %}" />

<link rel="apple-touch-icon" href="apple-touch-icon.png">
{% endblock %}

{% block body_content %}
<div class="main-section">
    <div class="content-wrapper sponsor-header-content-wrapper">
        <h1 style="text-align:center;"> Thank you to our sponsors! </h1>
        <h2 style="text-align:center;"> Contact <a href="mailto:acm@mst.com?Subject=ACM Sponsorship" target="_top">acm@mst.edu</a> to join it!</h2>
    </div>

<<<<<<< HEAD
    <div class="content-wrapper">
    <ul class="cards">
        <li class="cards__item">
            <div class="card">
                <div class="card__image contain" style="background-image: url({% static "home/img/sponsors/tradebot_logo.png" %})"></div>
                <div class="card__content">
                    <div class="card__title">Tradebot | Sponsor</div>
                    <p class="card__text">Tradebot Systems, Inc. is one of the largest high-frequency, computer trading firms in the US. Based in Kansas City, Missouri, they regularly account for 5% of the total trading volume in the US stock market.</p>
                    <a href="http://tradebot.com/" class="btn btn--block card__btn">Learn More</a>
                </div>
            </div>
        </li>
        <li class="cards__item">
            <div class="card">
                <div class="card__image" style="background-image: url({% static "home/img/sponsors/garmin-squarelogo.png" %})"></div>
                <div class="card__content">
                    <div class="card__title">Garmin | Sponsor</div>
                    <p class="card__text">Garmin Ltd. (shortened to Garmin) is an American multinational technology company known for its specialization in GPS technology development for its use in automotive, aviation, marine, outdoor, and sport activities and utilities.</p>
                    <a href="https://www.garmin.com/" class="btn btn--block card__btn">Learn More</a>
                </div>
            </div>
        </li>
        <li class="cards__item">
            <div class="card">
                <div class="card__image contain" style="background-image: url({% static "home/img/sponsors/AT&T_2016.png" %})"></div>
                <div class="card__content">
                    <div class="card__title">AT&T | Donor</div>
                    <p class="card__text">AT&T Inc. is an American multinational telecommunications conglomerate. AT&T is the second largest provider of mobile telephone services and the largest provider of fixed telephone services in the United States, and also provides broadband subscription television services through DirecTV.</p>
                    <a href="https://www.att.com/" class="btn btn--block card__btn">Learn More</a>
                </div>
            </div>
        </li>
        <li class="cards__item">
            <div class="card">
                <div class="card__image" style="background-image: url({% static "home/img/sponsors/up_logo.gif" %})"></div>
                <div class="card__content">
                    <div class="card__title">Union Pacific | Contributor</div>
                    <p class="card__text">The Union Pacific Railroad is a freight hauling railroad that operates 8,500 locomotives over 32,100 route-miles in 23 states west of Chicago, Illinois and New Orleans, Louisiana.</p>
                    <a href="https://www.up.com/" class="btn btn--block card__btn">Learn More</a>
                </div>
            </div>
        </li>
    </ul>
    </div>
=======
        <div class="hor-bar"></div>

        <div class="sponsor-spots sponsor">
            <h3>Sponsors</h3>
            <h4>>$2500</h4>
            <div class="div-bar"></div>

            <a href="http://www.garmin.com"><img src="{% static "home/img/Garmin_Logo_Rgsd_CMKY.jpg" %}"/></a>
            <div class="hor-bar"></div>
            <a href="http://tradebot.com/"><img src="{% static "home/img/tradebot_logo.png" %}"/></a>
        </div>
        <!--<div class="sponsor-spots patron">-->
            <!--<h2>Patrons (>$2000)</h2>-->
            <!--<div class="div-bar"></div>-->
        <!--</div>-->
        <!--<div class="sponsor-spots benefactor">
            <h3>Benefactors</h3>
            <h4>>$1500</h4>
            <div class="div-bar"></div>
        </div>-->
        <div class="sponsor-spots donor">
            <h3>Donors</h3>
            <h4>>$1000</h4>

            <div class="div-bar"></div>
            <a href="https://www.att.com"><img src="{% static "home/img/at&tlogo.jpg" %}"/></a>
        </div>
        <div class="sponsor-spots contributor">
            <h3>Contributors</h3>
            <h4>>$500</h4>
            <div class="div-bar"></div>
            <a href="https://www.up.com"><img src="{% static "home/img/Union_Pacific_Logo.svg.png" %}"/></a>
        </div>
>>>>>>> 0dc61530
    </div>
</div>
{% endblock %}<|MERGE_RESOLUTION|>--- conflicted
+++ resolved
@@ -21,7 +21,7 @@
         <h2 style="text-align:center;"> Contact <a href="mailto:acm@mst.com?Subject=ACM Sponsorship" target="_top">acm@mst.edu</a> to join it!</h2>
     </div>
 
-<<<<<<< HEAD
+
     <div class="content-wrapper">
     <ul class="cards">
         <li class="cards__item">
@@ -66,41 +66,5 @@
         </li>
     </ul>
     </div>
-=======
-        <div class="hor-bar"></div>
-
-        <div class="sponsor-spots sponsor">
-            <h3>Sponsors</h3>
-            <h4>>$2500</h4>
-            <div class="div-bar"></div>
-
-            <a href="http://www.garmin.com"><img src="{% static "home/img/Garmin_Logo_Rgsd_CMKY.jpg" %}"/></a>
-            <div class="hor-bar"></div>
-            <a href="http://tradebot.com/"><img src="{% static "home/img/tradebot_logo.png" %}"/></a>
-        </div>
-        <!--<div class="sponsor-spots patron">-->
-            <!--<h2>Patrons (>$2000)</h2>-->
-            <!--<div class="div-bar"></div>-->
-        <!--</div>-->
-        <!--<div class="sponsor-spots benefactor">
-            <h3>Benefactors</h3>
-            <h4>>$1500</h4>
-            <div class="div-bar"></div>
-        </div>-->
-        <div class="sponsor-spots donor">
-            <h3>Donors</h3>
-            <h4>>$1000</h4>
-
-            <div class="div-bar"></div>
-            <a href="https://www.att.com"><img src="{% static "home/img/at&tlogo.jpg" %}"/></a>
-        </div>
-        <div class="sponsor-spots contributor">
-            <h3>Contributors</h3>
-            <h4>>$500</h4>
-            <div class="div-bar"></div>
-            <a href="https://www.up.com"><img src="{% static "home/img/Union_Pacific_Logo.svg.png" %}"/></a>
-        </div>
->>>>>>> 0dc61530
-    </div>
 </div>
 {% endblock %}