{% extends 'home/base.html' %}

{% load static %}

{% block head_stylesheets %}
<link rel="stylesheet" href="{% static "/home/css/index.css" %}" />
{% endblock %}

{% block body_content %}
	<div class="main-section">
        <!--<div class="content-wrapper">-->
<<<<<<< HEAD
        <!--Template-->
        <!--<div class="event-wrapper">
                <div class="event-card">
                    <a href="link_to_photo" class="flyer-space">
                        <img src="link_to_photo" %}" />
                    </a>
                    <div class="flyer-info">
                        <h2>Title</h2>
                        <p>Abstract</p>
                        <div><a href="">Learn More</a></div>
                    </div>
                </div>
            </div>
        </div>-->


=======
{#        <div class="event-wrapper">#}
{#            <div class="event-card">#}
{#                <a href="{% static  "../../static/home/img/index/2017-4-15 Programming Cup.png" %}" class="flyer-space">#}
{#                    <img src="{% static  "../../static/home/img/index/2017-4-15 Programming Cup.png" %}" />#}
{#                </a>#}
{#                <div class="flyer-info">#}
{#                    <h2>SIG-Comp Presents: ACM Programming Cup</h2>#}
{#                    <p>Test your programming might against other S&T students battling for greatness in the ACM Programming Cup. See the flier for more details.</p>#}
{#                    <div><a href="mailto:acm@mst.com?Subject=ACM Sponsorship">Learn More</a></div>#}
{#                </div>#}
{#            </div>#}
{#        </div>#}
>>>>>>> d6c56945
        <div class="event-wrapper">
            <div class="event-card">
                <a href="{% static  "../../static/home/img/index/2017-04-19-Cantenna.png" %}" class="flyer-space">
                    <img src="{% static  "../../static/home/img/index/2017-04-19-Cantenna.png" %}" />
                </a>
                <div class="flyer-info">
                    <h2>SIG-Security Presents: Cantenna Build</h2>
                    <p>Build a directional, external antenna for your computer out of a metal can! Then, bring your new cantenna to the wireless security audit on April 20th where we race around Rolla searching for unsecured wireless networks. Everyone is welcome, but ACM members get priority.</p>
                    <div><a href="https://acmsigsec.mst.edu/talks.html">Learn More</a></div>
                </div>
            </div>
        </div>
    </div>
    <div class="sig-section">
        <div class="sig-section-header">
            <h2>Check out the Special Interest Groups on their Websites.</h2>
        </div>
        <div class="sig-section-body">
            <div class="sig-link-card">
                <a class="sig-link" href="http://mst.orgsync.com/org/acmw/">
                    <!--<img src="">-->
                </a>
                <h3>ACM-W</h3>
            </div>
            <!--<div class="sig-link-card">-->
                <!--<a class="sig-link" href="#">-->
                    <!--&lt;!&ndash;<img src="">&ndash;&gt;-->
                <!--</a>-->
                <!--<h3>SIG-Comp</h3>-->
            <!--</div>-->
            <div class="sig-link-card">
                <a class="sig-link" href="https://acmsigsec.mst.edu/">
                    <!--<img src="">-->
                </a>
                <h3>SIG-Sec</h3>
            </div>
            <div class="sig-link-card">
                <a class="sig-link" href="http://siggame.io/">
                    <!--<img src="">-->
                </a>
                <h3>SIG-Game</h3>
            </div>
            <!--<div class="sig-link-card">-->
                <!--<a class="sig-link" href="#">-->
                    <!--&lt;!&ndash;<img src="">&ndash;&gt;-->
                <!--</a>-->
                <!--<h3>SIG.com</h3>-->
            <!--</div>-->
            <!--<div class="sig-link-card">-->
                <!--<a class="sig-link" href="#">-->
                    <!--&lt;!&ndash;<img src="">&ndash;&gt;-->
                <!--</a>-->
                <!--<h3>SIG-Lounge</h3>-->
            <!--</div>-->
            <!--<div class="sig-link-card">-->
                <!--<a class="sig-link" href="#">-->
                    <!--&lt;!&ndash;<img src="">&ndash;&gt;-->
                <!--</a>-->
                <!--<h3>SIG-Tutor</h3>-->
            <!--</div>-->
        </div>
    </div>
{% endblock %}<|MERGE_RESOLUTION|>--- conflicted
+++ resolved
@@ -9,7 +9,6 @@
 {% block body_content %}
 	<div class="main-section">
         <!--<div class="content-wrapper">-->
-<<<<<<< HEAD
         <!--Template-->
         <!--<div class="event-wrapper">
                 <div class="event-card">
@@ -24,9 +23,6 @@
                 </div>
             </div>
         </div>-->
-
-
-=======
 {#        <div class="event-wrapper">#}
 {#            <div class="event-card">#}
 {#                <a href="{% static  "../../static/home/img/index/2017-4-15 Programming Cup.png" %}" class="flyer-space">#}
@@ -39,7 +35,6 @@
 {#                </div>#}
 {#            </div>#}
 {#        </div>#}
->>>>>>> d6c56945
         <div class="event-wrapper">
             <div class="event-card">
                 <a href="{% static  "../../static/home/img/index/2017-04-19-Cantenna.png" %}" class="flyer-space">
