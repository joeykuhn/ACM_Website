{% extends 'home/base.html' %}

{% load static %}

{% block head_stylesheets %}
<<<<<<< HEAD
<link rel="stylesheet" href="{% static "home/css/normalize.css" %}" />
<link rel="stylesheet" href="{% static "home/css/main.css" %}" />
<link rel="stylesheet" href="{% static "home/css/index.css" %}" />

<link rel="apple-touch-icon" href="apple-touch-icon.png">
=======
<link rel="stylesheet" href="{% static "/home/css/index.css" %}" />
>>>>>>> bbb2b0df
{% endblock %}

{% block body_content %}
	<div class="main-section">
<<<<<<< HEAD
		{% include "home/upcoming-events.html" %}
        <!--<div class="content-wrapper">
        <div class="event-wrapper">
            <div class="event-card">
                <a href="{% static "home/img/index/STUMPED Poster.jpg" %}" class="flyer-space">
                    <img src="{% static "home/img/index/STUMPED Poster.jpg" %}" />
                </a>
                <div class="flyer-info">
                    <h2>SIG-Game Presents: Stumped</h2>
                    <p>The sign-ups for MegaMinerAI 19: Stumped are open!

                    Gather your team of code-savvy beavers and register at MegaMinerAI.com. The competition is April 8th-9th from noon to noon.

                    Registration fee is $24 per team, but includes T-Shirts, food, and possible prizes for you and your teammates!</p>
                    <div><a href="http://siggame.io">Learn More</a></div>
                </div>
            </div>
        </div>
        <div class="event-wrapper">
            <div class="event-card">
                <a href="{% static "home/img/index/2017-4-15 Programming Cup.png" %}" class="flyer-space">
                    <img src="{% static "home/img/index/2017-4-15 Programming Cup.png" %}" />
                </a>
                <div class="flyer-info">
                    <h2>SIG-Comp Presents: ACM Programming Cup</h2>
                    <p>Test your programming might against other S&T students battling for greatness in the ACM Programming Cup. See the flier for more details.</p>
                    <div><a href="mailto:acm@mst.com?Subject=ACM Sponsorship">Learn More</a></div>
                </div>
            </div>
        </div>
=======
        <!--<div class="content-wrapper">-->
        <!--Template-->
        <!--<div class="event-wrapper">
                <div class="event-card">
                    <a href="link_to_photo" class="flyer-space">
                        <img src="link_to_photo" %}" />
                    </a>
                    <div class="flyer-info">
                        <h2>Title</h2>
                        <p>Abstract</p>
                        <div><a href="">Learn More</a></div>
                    </div>
                </div>
            </div>
        </div>-->
{#        <div class="event-wrapper">#}
{#            <div class="event-card">#}
{#                <a href="{% static  "../../static/home/img/index/2017-4-15 Programming Cup.png" %}" class="flyer-space">#}
{#                    <img src="{% static  "../../static/home/img/index/2017-4-15 Programming Cup.png" %}" />#}
{#                </a>#}
{#                <div class="flyer-info">#}
{#                    <h2>SIG-Comp Presents: ACM Programming Cup</h2>#}
{#                    <p>Test your programming might against other S&T students battling for greatness in the ACM Programming Cup. See the flier for more details.</p>#}
{#                    <div><a href="mailto:acm@mst.com?Subject=ACM Sponsorship">Learn More</a></div>#}
{#                </div>#}
{#            </div>#}
{#        </div>#}
>>>>>>> bbb2b0df
        <div class="event-wrapper">
            <div class="event-card">
                <a href="{% static "home/img/index/2017-04-19-Cantenna.png" %}" class="flyer-space">
                    <img src="{% static "home/img/index/2017-04-19-Cantenna.png" %}" />
                </a>
                <div class="flyer-info">
                    <h2>SIG-Security Presents: Cantenna Build</h2>
                    <p>Build a directional, external antenna for your computer out of a metal can! Then, bring your new cantenna to the wireless security audit on April 20th where we race around Rolla searching for unsecured wireless networks. Everyone is welcome, but ACM members get priority.</p>
                    <div><a href="https://acmsigsec.mst.edu/talks.html">Learn More</a></div>
                </div>
            </div>
        </div>
		-->
    </div>
    <div class="sig-section">
        <div class="sig-section-header">
            <h2>Check out the Special Interest Groups on their Websites.</h2>
        </div>
        <div class="sig-section-body">
            <div class="sig-link-card">
                <a class="sig-link" href="http://mst.orgsync.com/org/acmw/">
                    <!--<img src="">-->
                </a>
                <h3>ACM-W</h3>
            </div>
            <!--<div class="sig-link-card">-->
                <!--<a class="sig-link" href="#">-->
                    <!--&lt;!&ndash;<img src="">&ndash;&gt;-->
                <!--</a>-->
                <!--<h3>SIG-Comp</h3>-->
            <!--</div>-->
            <div class="sig-link-card">
                <a class="sig-link" href="https://acmsigsec.mst.edu/">
                    <!--<img src="">-->
                </a>
                <h3>SIG-Sec</h3>
            </div>
            <div class="sig-link-card">
                <a class="sig-link" href="http://siggame.io/">
                    <!--<img src="">-->
                </a>
                <h3>SIG-Game</h3>
            </div>
            <!--<div class="sig-link-card">-->
                <!--<a class="sig-link" href="#">-->
                    <!--&lt;!&ndash;<img src="">&ndash;&gt;-->
                <!--</a>-->
                <!--<h3>SIG.com</h3>-->
            <!--</div>-->
            <!--<div class="sig-link-card">-->
                <!--<a class="sig-link" href="#">-->
                    <!--&lt;!&ndash;<img src="">&ndash;&gt;-->
                <!--</a>-->
                <!--<h3>SIG-Lounge</h3>-->
            <!--</div>-->
            <!--<div class="sig-link-card">-->
                <!--<a class="sig-link" href="#">-->
                    <!--&lt;!&ndash;<img src="">&ndash;&gt;-->
                <!--</a>-->
                <!--<h3>SIG-Tutor</h3>-->
            <!--</div>-->
        </div>
    </div>
{% endblock %}<|MERGE_RESOLUTION|>--- conflicted
+++ resolved
@@ -3,92 +3,15 @@
 {% load static %}
 
 {% block head_stylesheets %}
-<<<<<<< HEAD
-<link rel="stylesheet" href="{% static "home/css/normalize.css" %}" />
-<link rel="stylesheet" href="{% static "home/css/main.css" %}" />
-<link rel="stylesheet" href="{% static "home/css/index.css" %}" />
-
-<link rel="apple-touch-icon" href="apple-touch-icon.png">
-=======
-<link rel="stylesheet" href="{% static "/home/css/index.css" %}" />
->>>>>>> bbb2b0df
+	<link rel="stylesheet" href="{% static "home/css/normalize.css" %}" />
+	<link rel="stylesheet" href="{% static "home/css/main.css" %}" />
+	<link rel="stylesheet" href="{% static "home/css/index.css" %}" />
+	<link rel="apple-touch-icon" href="apple-touch-icon.png">
 {% endblock %}
 
 {% block body_content %}
 	<div class="main-section">
-<<<<<<< HEAD
-		{% include "home/upcoming-events.html" %}
-        <!--<div class="content-wrapper">
-        <div class="event-wrapper">
-            <div class="event-card">
-                <a href="{% static "home/img/index/STUMPED Poster.jpg" %}" class="flyer-space">
-                    <img src="{% static "home/img/index/STUMPED Poster.jpg" %}" />
-                </a>
-                <div class="flyer-info">
-                    <h2>SIG-Game Presents: Stumped</h2>
-                    <p>The sign-ups for MegaMinerAI 19: Stumped are open!
-
-                    Gather your team of code-savvy beavers and register at MegaMinerAI.com. The competition is April 8th-9th from noon to noon.
-
-                    Registration fee is $24 per team, but includes T-Shirts, food, and possible prizes for you and your teammates!</p>
-                    <div><a href="http://siggame.io">Learn More</a></div>
-                </div>
-            </div>
-        </div>
-        <div class="event-wrapper">
-            <div class="event-card">
-                <a href="{% static "home/img/index/2017-4-15 Programming Cup.png" %}" class="flyer-space">
-                    <img src="{% static "home/img/index/2017-4-15 Programming Cup.png" %}" />
-                </a>
-                <div class="flyer-info">
-                    <h2>SIG-Comp Presents: ACM Programming Cup</h2>
-                    <p>Test your programming might against other S&T students battling for greatness in the ACM Programming Cup. See the flier for more details.</p>
-                    <div><a href="mailto:acm@mst.com?Subject=ACM Sponsorship">Learn More</a></div>
-                </div>
-            </div>
-        </div>
-=======
-        <!--<div class="content-wrapper">-->
-        <!--Template-->
-        <!--<div class="event-wrapper">
-                <div class="event-card">
-                    <a href="link_to_photo" class="flyer-space">
-                        <img src="link_to_photo" %}" />
-                    </a>
-                    <div class="flyer-info">
-                        <h2>Title</h2>
-                        <p>Abstract</p>
-                        <div><a href="">Learn More</a></div>
-                    </div>
-                </div>
-            </div>
-        </div>-->
-{#        <div class="event-wrapper">#}
-{#            <div class="event-card">#}
-{#                <a href="{% static  "../../static/home/img/index/2017-4-15 Programming Cup.png" %}" class="flyer-space">#}
-{#                    <img src="{% static  "../../static/home/img/index/2017-4-15 Programming Cup.png" %}" />#}
-{#                </a>#}
-{#                <div class="flyer-info">#}
-{#                    <h2>SIG-Comp Presents: ACM Programming Cup</h2>#}
-{#                    <p>Test your programming might against other S&T students battling for greatness in the ACM Programming Cup. See the flier for more details.</p>#}
-{#                    <div><a href="mailto:acm@mst.com?Subject=ACM Sponsorship">Learn More</a></div>#}
-{#                </div>#}
-{#            </div>#}
-{#        </div>#}
->>>>>>> bbb2b0df
-        <div class="event-wrapper">
-            <div class="event-card">
-                <a href="{% static "home/img/index/2017-04-19-Cantenna.png" %}" class="flyer-space">
-                    <img src="{% static "home/img/index/2017-04-19-Cantenna.png" %}" />
-                </a>
-                <div class="flyer-info">
-                    <h2>SIG-Security Presents: Cantenna Build</h2>
-                    <p>Build a directional, external antenna for your computer out of a metal can! Then, bring your new cantenna to the wireless security audit on April 20th where we race around Rolla searching for unsecured wireless networks. Everyone is welcome, but ACM members get priority.</p>
-                    <div><a href="https://acmsigsec.mst.edu/talks.html">Learn More</a></div>
-                </div>
-            </div>
-        </div>
-		-->
+		<!-- Events go here -->
     </div>
     <div class="sig-section">
         <div class="sig-section-header">
