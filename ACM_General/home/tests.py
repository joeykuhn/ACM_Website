# Django
from django.conf import settings
from django.core.files.uploadedfile import SimpleUploadedFile
from django.test import TestCase
from django.urls import reverse
from django.utils import timezone

# local Django
from accounts.models import User
from events.forms import EventForm
from sigs.models import SIG
from events.models import Event

class HomeViewCase(TestCase):
    def setUp(self):
        self.user = User.objects.create_superuser('test@mst.edu')
        self.sig = SIG.objects.create_sig(
            founder=self.user,
            chair=self.user,
            description='test',
        )

        # Sets up image variable for creating Event
        image_path = 'test_data/test_image.jpg'
        self.image = SimpleUploadedFile(name='test_image.jpg', content=open(image_path, 'rb').read(), content_type='multipart/form-data')

        # Test data for filling the event form
        self.data = {
            'creator': self.user,
            'date_hosted': timezone.now()+timezone.timedelta(days=1),
            'date_expire': timezone.now()+timezone.timedelta(days=7),
            'hosting_sig': self.sig,
            'title': 'Test Title',
            'description': 'Here is a test description',
            'location': 'CS 207',
            'presenter': 'test',
            'cost': 10.00,
            'link': 'acm.mst.edu'
        }

        self.image_data = {'flier': self.image}
        super().setUp()

    def test_view_responses(self):
        response = self.client.get(reverse('home:index'))
        self.assertEqual(response.status_code, 200)
        self.assertTemplateUsed(response, 'home/index.html')

        response = self.client.get(reverse('home:sponsors'))
        self.assertEqual(response.status_code, 200)
        self.assertTemplateUsed(response, 'home/sponsors.html')

        response = self.client.get(reverse('home:calendar'))
        self.assertEqual(response.status_code, 200)
        self.assertTemplateUsed(response, 'home/calendar.html')

        response = self.client.get(reverse('home:media'))
        self.assertEqual(response.status_code, 200)
        self.assertTemplateUsed(response, 'home/media.html')

        response = self.client.get(reverse('home:officers'))
        self.assertEqual(response.status_code, 200)
        self.assertTemplateUsed(response, 'home/officers.html')

        response = self.client.get(reverse('home:membership'))
        self.assertEqual(response.status_code, 200)
        self.assertTemplateUsed(response, 'home/membership.html')

<<<<<<< HEAD
        response = self.client.get(reverse('home:sigs'))
        self.assertEqual(response.status_code, 200)
        self.assertTemplateUsed(response, 'home/sigs.html')



=======
    def test_number_of_fliers_that_appear_on_home_page(self):
        '''
        On top of testing that the correct number of events appear on the homepage,
        this test also makes sure that the correct number of events get added to the
        database.
        '''
        settings.MAX_HOME_FLIER_COUNT = 3
        number_of_events = 4

        # Adds 4 events to the database
        for i in range(1,number_of_events+1):
            self.data['title'] = "Test Title {}".format(i)
            self.data['date_hosted'] = timezone.now() + timezone.timedelta(days=i)
            form = EventForm(self.data, self.image_data)
            if form.is_valid():
                event = form.save(commit=False)
                event.creator = self.user
                event.save()

            # Resets the image pointer to be pointing at the beginning of the image
            # file rather than the end which would cause an error with the 'put'
            # command.
            self.image.seek(0)

        # Makes sure the correct number of events were added to the database.
        self.assertEqual(len(Event.objects.all()), number_of_events)

        response = self.client.get(reverse('home:index'))
        self.assertEqual(response.status_code, 200)
        self.assertTemplateUsed(response, 'home/index.html')

        num_events = 0
        for event in response.context['upcoming_events']:
            num_events += 1
            self.assertEqual(event.title, 'Test Title {}'.format(num_events))
>>>>>>> 96755dfa

        self.assertEqual(num_events, settings.MAX_HOME_FLIER_COUNT)<|MERGE_RESOLUTION|>--- conflicted
+++ resolved
@@ -66,14 +66,12 @@
         self.assertEqual(response.status_code, 200)
         self.assertTemplateUsed(response, 'home/membership.html')
 
-<<<<<<< HEAD
         response = self.client.get(reverse('home:sigs'))
         self.assertEqual(response.status_code, 200)
         self.assertTemplateUsed(response, 'home/sigs.html')
 
 
 
-=======
     def test_number_of_fliers_that_appear_on_home_page(self):
         '''
         On top of testing that the correct number of events appear on the homepage,
@@ -109,6 +107,5 @@
         for event in response.context['upcoming_events']:
             num_events += 1
             self.assertEqual(event.title, 'Test Title {}'.format(num_events))
->>>>>>> 96755dfa
 
         self.assertEqual(num_events, settings.MAX_HOME_FLIER_COUNT)