from django.shortcuts import render
from events.models import Event
from django.utils import timezone


# Create your views here.


def index(request):
<<<<<<< HEAD

    # Grabs the 3 nearest upcoming events that aren't in the past
    events = Event.objects.all().order_by('date_hosted').filter(date_expire__gte=timezone.now())
    if len(events) > 2:
        events = events[:3]

    return(render(
        request,
        'home/index.html',
        {"upcoming_events": events}
    ))
=======
    return (
        render(
            request,
            'home/index.html',
        )
    )
>>>>>>> 4388c4c1


def sponsors(request):
    return (
        render(
            request,
            'home/sponsors.html',
        )
    )


def calendar(request):
    return (
        render(
            request,
            'home/calendar.html',
        )
    )


def media(request):
    return (
        render(
            request,
            'home/media.html',
        )
    )


def officers(request):
    return (
        render(
            request,
            'home/officers.html',
        )
    )


def membership(request):
    return (
        render(
            request,
            'home/membership.html',
        )
    )<|MERGE_RESOLUTION|>--- conflicted
+++ resolved
@@ -7,7 +7,6 @@
 
 
 def index(request):
-<<<<<<< HEAD
 
     # Grabs the 3 nearest upcoming events that aren't in the past
     events = Event.objects.all().order_by('date_hosted').filter(date_expire__gte=timezone.now())
@@ -19,14 +18,6 @@
         'home/index.html',
         {"upcoming_events": events}
     ))
-=======
-    return (
-        render(
-            request,
-            'home/index.html',
-        )
-    )
->>>>>>> 4388c4c1
 
 
 def sponsors(request):
