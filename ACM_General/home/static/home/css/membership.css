<<<<<<< HEAD
/* line 1, ../scss/membership.scss */
=======
/* TODO: Add documentation on semantic class naming http://getbem.com/ */

>>>>>>> c638b1de
.perks-header {
  text-align: center;
  font-weight: normal;
  color: rgba(0, 0, 0, 0.87);
}

/* line 6, ../scss/membership.scss */
hr {
  width: 250px;
  height: 3px;
  background-color: #76d3ab;
  border: none;
  margin-bottom: 40px;
}

/* line 14, ../scss/membership.scss */
.perks {
  display: flex;
  flex-wrap: wrap;
  margin-bottom: 60px;
}

/* line 19, ../scss/membership.scss */
.perks__perk {
  width: 33.333333333333%;
}

/* line 22, ../scss/membership.scss */
.perks__title {
  font-size: 1.1rem;
}

/* line 25, ../scss/membership.scss */
.perks__details-link {
  font-size: .9rem;
  color: #2da1d8;
}

/* line 30, ../scss/membership.scss */
.pay-area {
  width: 100%;
  margin: 0 auto;
  padding-bottom: 50px;
  display: flex;
  justify-content: center;
}

/* line 37, ../scss/membership.scss */
.pay-area__spacer {
  width: 10%;
  height: 40px;
}

/* line 41, ../scss/membership.scss */
.pay-area__card {
  width: 280px;
  height: 350px;
  background-color: #76d3ab;
  display: flex;
  flex-direction: column;
}

/* line 48, ../scss/membership.scss */
.pay-area__card--year {
  background-color: #2da1d8;
}

/* line 51, ../scss/membership.scss */
.pay-area__title {
  color: white;
  text-align: center;
  font-weight: normal;
}

/* line 56, ../scss/membership.scss */
.pay-area__price {
  color: white;
  font-size: 6em;
  line-height: 90px;
  text-align: center;
  font-weight: bold;
  margin-bottom: 10px;
}

/* line 64, ../scss/membership.scss */
.pay-area__card:nth-of-type(1) .pay-area__price {
  letter-spacing: -6px;
}

/* line 67, ../scss/membership.scss */
.pay-area__price:before {
  content: '$';
  font-size: .6em;
  top: -25px;
  position: relative;
}

/* line 73, ../scss/membership.scss */
.pay-area__disclaimer {
  color: #e4f2ec;
  text-align: center;
  margin-bottom: 40px;
}

/* line 78, ../scss/membership.scss */
.pay-area__card:nth-of-type(2) .pay-area__disclaimer {
  color: #d3e7f0;
}

/* line 81, ../scss/membership.scss */
.pay-area__btn {
  width: 150px;
  margin: 0 auto;
  height: 50px;
  line-height: 50px;
  padding: 0 12px;
  font-size: 1.2rem;
}

/* line 89, ../scss/membership.scss */
.pay-area__btn--semester {
  background: #67b895;
  /* Old browsers */
  box-shadow: inset 0 -4px 0 0 #589e80;
}

/* line 93, ../scss/membership.scss */
.pay-area__btn--semester:hover {
  box-shadow: inset 0 -50px 0 0 #589e80;
}

/* line 96, ../scss/membership.scss */
.pay-area__btn--year {
  background: #288ebf;
  /* Old browsers */
  box-shadow: inset 0 -4px 0 0 #227aa4;
}

/* line 100, ../scss/membership.scss */
.pay-area__btn--year:hover {
  box-shadow: inset 0 -50px 0 0 #227aa4;
}

/* line 103, ../scss/membership.scss */
.details__perk {
  height: 240px;
  margin: 0 10px;
  padding: 1px 0;
  background-color: white;
}

/* line 109, ../scss/membership.scss */
.details__top-link {
  font-size: .9rem;
  color: #2da1d8;
}

/* line 113, ../scss/membership.scss */
.spice-link {
  color: #76d3ab;
  font-weight: bold;
}

@media (max-width: 641px) {
  /*SMARTPHONE*/
  /* line 119, ../scss/membership.scss */
  .perks {
    flex-direction: column;
  }

  /* line 122, ../scss/membership.scss */
  .perks__perk {
    margin: auto;
    width: 70%;
    margin-bottom: 20px;
  }

  /* line 127, ../scss/membership.scss */
  .perks__title {
    font-size: 1.8rem;
    margin: 0 0 15px 0;
  }

  /* line 131, ../scss/membership.scss */
  .perks__perk:nth-of-type(even) {
    text-align: right;
  }

  /* line 134, ../scss/membership.scss */
  .perks__details-link {
    font-size: 1.3rem;
  }

  /* line 138, ../scss/membership.scss */
  .pay-area {
    flex-direction: column;
    align-items: center;
  }
}
@media (max-width: 1090px) {
  /* line 145, ../scss/membership.scss */
  .perks {
    margin-left: 10px;
    margin-right: 10px;
  }
}<|MERGE_RESOLUTION|>--- conflicted
+++ resolved
@@ -1,9 +1,6 @@
-<<<<<<< HEAD
 /* line 1, ../scss/membership.scss */
-=======
 /* TODO: Add documentation on semantic class naming http://getbem.com/ */
 
->>>>>>> c638b1de
 .perks-header {
   text-align: center;
   font-weight: normal;
