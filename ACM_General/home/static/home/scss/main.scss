/*
 * Document: static/home/main.css
 * Description: baseline css for project
 * Usage: Include into every html file
 * Author: Clay McGinnis - ACM SIG.com
 */

/* =========================================================================
 * General Styles
 * ========================================================================= */

@import "variables";

html {
  /* Fill full height and width */
  height: 100%;
  width: 100%;
  margin: 0;
  padding: 0;
  /* Page-wide cosmetics */
  background-color: #fff;
  /* Default font properties */
  color: #222;
  font-size: 1em;
  line-height: 1.4;
  font-family: 'Roboto', sans-serif;
  text-rendering: optimizeLegibility;
  -webkit-font-smoothing: antialiased;
  -moz-osx-font-smoothing: grayscale;
  -moz-font-feature-settings: "liga" on;
}

body {
  /* Fill full height and width */
  height: 100%;
  width: 100%;
  padding: 0;
  margin: 0;
  top: 0;
}

*,
*::before,
*::after {
  /* Unified box-sizing */
  box-sizing: border-box;
}

/*
 * Remove the gap between audio, canvas, iframes,
 * images, videos and the bottom of their containers:
 * https://github.com/h5bp/html5-boilerplate/issues/440
 */

audio,
canvas,
iframe,
img,
svg,
video {
  vertical-align: middle;
}

/*
 * Remove default fieldset styles.
 */

fieldset {
  border: 0;
  margin: 0;
  padding: 0;
}

/*
 * Allow only vertical resizing of textareas.
 */

textarea {
  resize: vertical;
}

/* =========================================================================
 * Browser Upgrade Prompt
 * ========================================================================= */

.browserupgrade {
  margin: 0.2em 0;
  background: #ccc;
  color: #000;
  padding: 0.2em 0;
}

/* =========================================================================
 * Header Styles
 * ========================================================================= */

body {

}

header {
  /* Allocate space */
  //@extend .constraint-wrapper;
  width: 100%;
  height: 420px;
  padding-bottom: 45px;
  background:
          url("../../home/img/core/sigcompcrop.png")
          top / cover
          repeat-y
          fixed
          #f1f1f1;
  /* Formatting */
  /* Cosmetics */
  /*background-color: #245623;*/
  .constraint-wrapper {
    height: 100%;
  }
}

.header__logo-wrapper {
  /* Allocate space */
  height: 50%;
  width: 100%;
  padding: 20px 0 0 20px;
  /* Formatting */
  /* Cosmetics */
}

.header__logo {
  /* Allocate space */
  height: 70px;
  /* Formatting */
  display: -ms-flexbox;
display: -webkit-flex;
display: flex;
  -ms-flex-align: center;
  align-items: center;
  /* Cosmetics */
}

.header__logo a {
  /* Allocate space */
  height: 100%;
  /* Formatting */
  /* Cosmetics */
}

.header__logo a img {
  /* Allocate space */
  height: 100%;
  /* Formatting */
  /* Cosmetics */
}

.header__logo h3 {
  /* Allocate space */
  margin: 0 0 0 10px;
  /* Formatting */
  /* Cosmetics */
  color: white;
  font-weight: 500;
  font-size: 1em;
  letter-spacing: .7px;
}

.header__welcome-wrapper {
  /* Allocate space */
  height: 50%;
  width: 100%;
  padding: 0 20px 20px 20px;
  /* Formatting */
  display: -ms-flexbox;
display: -webkit-flex;
display: flex;
  -ms-flex-align: end;
  align-items: flex-end;
  -ms-flex-pack: end;
  justify-content: flex-end;
  float: right;
  /* Cosmetics */
}

.header__welcome {
  /* Allocate space */
  /* Formatting */
  margin: 0;
  text-align: right;
  /* Cosmetics */
  color: white;
  line-height: .8em;
  font-weight: normal;
  text-decoration: none;
}

/* =========================================================================
 * Navigation Styles
 * ========================================================================= */

nav {

  width: 86vw;
  min-width:1000px;
  height: 90px;

  position: relative;
  z-index: 10;
  margin: -45px auto 0 auto;

  background-color: #fff;
}

nav .nav-link-wrapper {
  margin: -45px auto 0 auto;
  position: relative;
  padding: 0;
  list-style: none;
  max-width: 1000px;
  width: 100%;
  height: 100%;
}

.nav-button {
  float: left;
  height: 100%;
  //margin-top: -45px;
  text-align: center;
  text-decoration: none;
  cursor: pointer;

  display: inline-block;
  width: 14.28571428571%;
}

.nav-button:hover a span {
  color: rgba(0, 0, 0, .55);
}

.nav-button:after {
  transition: all .25s ease-in-out;
  display: block;
  position: relative;
  content: '';
  transform: scaleX(.40);
  border-bottom: solid 3px #2da1d8;
}

.nav-button:hover:after {
  transform: scaleX(1);
  border-bottom: solid 3px #76d3ab;
}

.nav-button a {
  text-decoration: none;
  height: 87px;
  display: block;
  width: 100%;
}

.nav-button a * {
  display: block;
}

.nav-button a img {
  height: 48px;
  width: 48px;
  box-sizing: content-box;
  margin: 0 auto 0 auto;
  padding-top: 10px;
}

.nav-button a span {
  transition: all .2s ease-in-out;
  font-size: .8em;
  font-weight: bold;
  color: rgba(0, 0, 0, .42);
  padding-bottom: 12px;
}

/* This section is for mobile menu */

#menu-wrapper {
  display: none;
  z-index: 100;
  width: 100vw;
  top: 0;
  background: $light-footer;
  height: 56px;
  overflow: hidden;
  position: fixed;
}

label {
  cursor: pointer;
}

label:focus {
  outline: none;
}

.menu {
  position: fixed;
  z-index: 1000;
  top: 0;
  left: 0;
  background: #f1f1f1;
  width: 240px;
  height: 100%;
  transform: translate3d(-240px, 0, 0);
  transition: transform 0.35s;
}

.menu label.menu-toggle {
  position: absolute;
  right: -60px;
  width: 60px;
  height: 56px;
  line-height: 0px;
  display: block;
  padding: 19px 18px;
  text-indent: -9999px;
  background: $light-footer;
}

.menu span {
  display: block;
  width: 25px;
  height: 2px;
  margin-bottom: 5px;
  position: relative;
  background: #cdcdcd;
  border-radius: 3px;
  z-index: 1;
  transform-origin: 4px 0px;
  transition: transform 0.5s cubic-bezier(0.77,0.2,0.05,1.0),
              background 0.5s cubic-bezier(0.77,0.2,0.05,1.0),
              opacity 0.55s ease;
}

#menuToggle span:first-child {
  transform-origin: 0% 0%;
}

#menuToggle span:nth-last-child(2) {
  transform-origin: 0% 100%;
}

.menu ul li > label {
  background: url(https://cdn4.iconfinder.com/data/icons/ionicons/512/icon-arrow-right-b-128.png) 95% 50%/16px 16px no-repeat;
}

.menu ul li a, .menu ul li label {
  display: block;
  text-align: center;
  padding: 0 20px;
  line-height: 56px;
  text-decoration: none;
  color: $top-text-color;
  transition: all .1s ease-in-out;
}

.menu ul li a:hover, .menu ul li label:hover {
  color: #76d3ab;
  background-color: #eee;
  font-weight:bold;
}

.menu ul {
  margin-top: 0;
  padding-left: 0;
}

.menu ul li {
  list-style: none;
}

/* hide inputs */
.menu-checkbox {
  display: none;
}

/* hide navigation icon for sublabels */
.menu .menu label.menu-toggle {
  background: none;
}

/* fade in checked menu */
.menu-checkbox:checked + .menu {
  transform: translate3d(0, 0, 0);
  box-shadow: 0 0 8px rgba(0, 0, 0, .45);
}

/* =========================================================================
 * Page Modifications
 * ========================================================================= */

main {
  padding: 20px 0 0 0;
  background-color: white;
}

.acm-btn {
  display: inline-block;
  cursor: pointer;
  background: #76d3ab;
  white-space: nowrap;
 color: white;
  text-align: center;
  height: 38px;
  line-height: 38px;
  padding: 0 20px;
  text-decoration: none;

  box-shadow: inset 0 -4px 0 0 #65b593;

  transition: .2s ease-in-out;
}
.acm-btn:hover {
  box-shadow: inset 0 -40px 0 0 #65b593;
}

/* =========================================================================
 * Footer Styles
 * ========================================================================= */

footer {
  height: 220px;
  -webkit-flex-direction: column;
    -ms-flex-direction: column;
    flex-direction: column;
    display: -ms-flexbox;
display: -webkit-flex;
display: flex;
  -ms-flex-align: center;
  align-items: center;
  background-color: #373C3F;
}

footer img {
  margin: 5px 0;
  max-height: 100px;
  height: auto;
  width: auto;
}

.footer-nav {
  height: 60px;
  width: 100%;
  white-space: nowrap;
  flex-wrap: wrap;
  display: -ms-flexbox;
display: -webkit-flex;
display: flex;
  -ms-flex-align: center;
  -ms-flex-pack: center;
  justify-content: center;
  align-items: center;
}

.footer-nav a {
  margin: 0 2%;
  font-size: 14px;
  text-decoration: none;
  color: rgba(255,255,255,.8);
  transition: color .25s;
}
.footer-nav a:hover {
  color: rgba(255,255,255,1);
}

footer h5 {
  color: rgba(255,255,255,.6);
  font-size: 14px;
  font-weight: normal;
}

/* ==========================================================================
   Helper classes
   ========================================================================== */

/*
 * Hide visually and from screen readers
 */

.hidden {
  display: none !important;
}

/*
 * Hide only visually, but have it available for screen readers:
 * http://snook.ca/archives/html_and_css/hiding-content-for-accessibility
 */

.visuallyhidden {
  border: 0;
  clip: rect(0 0 0 0);
  height: 1px;
  margin: -1px;
  overflow: hidden;
  padding: 0;
  position: absolute;
  width: 1px;
}

/*
 * Extends the .visuallyhidden class to allow the element
 * to be focusable when navigated to via the keyboard:
 * https://www.drupal.org/node/897638
 */

.visuallyhidden.focusable:active,
.visuallyhidden.focusable:focus {
  clip: auto;
  height: auto;
  margin: 0;
  overflow: visible;
  position: static;
  width: auto;
}

/*
 * Hide visually and from screen readers, but maintain layout
 */

.invisible {
  visibility: hidden;
}

/*
 * Set content to middle of screen and desired width for content
 */

.constraint-wrapper {
  margin: 0 auto;
  width: 100%;
  max-width: 1200px;
}

.content-wrapper {
  margin: 0 auto;
  width: 100%;
  max-width: 1000px;
}

/*
 * Clearfix: contain floats
 *
 * For modern browsers
 * 1. The space content is one way to avoid an Opera bug when the
 *    `contenteditable` attribute is included anywhere else in the document.
 *    Otherwise it causes space to appear at the top and bottom of elements
 *    that receive the `clearfix` class.
 * 2. The use of `table` rather than `block` is only necessary if using
 *    `:before` to contain the top-margins of child elements.
 */

.clearfix:before,
.clearfix:after {
  content: " "; /* 1 */
  display: table; /* 2 */
}

.clearfix:after {
  clear: both;
}

/* ==========================================================================
   Media Queries for Responsive Design.
   ========================================================================== */

/*@media (max-width: 320px) {*/
/*!*smartphones, iPhone, portrait 480x320 phones *!*/
/*}*/

@media (max-width: 414px) {
  /* portrait e-readers (Nook/Kindle), smaller tablets @ 600 or @ 640 wide. */
  footer {
    height: 110px;
    padding-top: 15px;
  }

  footer img {
    display: none;
  }
}

@media (max-width: 750px) {
  /* portrait tablets, portrait iPad, landscape e-readers, landscape 800x480 or 854x480 phones */
  header {
    margin-top: 56px;
    padding-bottom: 0;
    height: 230px;
  }

  .header-welcome {
    font-size: 28px;
  }
<<<<<<< HEAD
     nav {
=======

  nav {
    display: none;
  }

  .pseudo-nav {
>>>>>>> 96755dfa
    display: none;
  }

  #menu-wrapper {
    display: block;
  }

  .top-bar {
    top: 0;
    display: block;
  }
<<<<<<< HEAD
 
=======

>>>>>>> 96755dfa
  main {
    margin-top: 0;
    padding-top: 10px;
  }

  main::before {
    display: block !important;
    content: '';
    position: relative;
    top: -12px;
    border-top: solid 4px #2da1d8;
  }
}

/*@media (max-width:961px)  { !* tablet, landscape iPad, low-res laptops ands desktops *! }*/
@media (max-width: 1090px) {
  /* big landscape tablets, laptops, and desktops */

  nav .nav-link-wrapper {
    margin: 0;
  }
}

@media (max-width:1000px) {
  nav {
    width: 100%;
    min-width: 0;
  }
}

/*@media (min-width:1281px) { !* hi-res laptops and desktops *! }*/

/* ==========================================================================
   Print styles.
   Inlined to avoid the additional HTTP request:
   http://www.phpied.com/delay-loading-your-print-css/
   ========================================================================== */

@media print {
  *,
  *:before,
  *:after,
  *:first-letter,
  *:first-line {
    background: transparent !important;
    color: #000 !important;
    /* Black prints faster:
                                      http://www.sanbeiji.com/archives/953 */
    box-shadow: none !important;
    text-shadow: none !important;
  }

  a,
  a:visited {
    text-decoration: underline;
  }

  a[href]:after {
    content: " (" attr(href) ")";
  }

  abbr[title]:after {
    content: " (" attr(title) ")";
  }

  /*
   * Don't show links that are fragment identifiers,
   * or use the `javascript:` pseudo protocol
   */
  a[href^="#"]:after,
  a[href^="javascript:"]:after {
    content: "";
  }

  pre,
  blockquote {
    border: 1px solid #999;
    page-break-inside: avoid;
  }

  /*
   * Printing Tables:
   * http://css-discuss.incutio.com/wiki/Printing_Tables
   */
  thead {
    display: table-header-group;
  }

  tr,
  img {
    page-break-inside: avoid;
  }

  img {
    max-width: 100% !important;
  }

  p,
  h2,
  h3 {
    orphans: 3;
    widows: 3;
  }

  h2,
  h3 {
    page-break-after: avoid;
  }
}<|MERGE_RESOLUTION|>--- conflicted
+++ resolved
@@ -595,16 +595,8 @@
   .header-welcome {
     font-size: 28px;
   }
-<<<<<<< HEAD
-     nav {
-=======
 
   nav {
-    display: none;
-  }
-
-  .pseudo-nav {
->>>>>>> 96755dfa
     display: none;
   }
 
@@ -616,11 +608,7 @@
     top: 0;
     display: block;
   }
-<<<<<<< HEAD
- 
-=======
-
->>>>>>> 96755dfa
+
   main {
     margin-top: 0;
     padding-top: 10px;
