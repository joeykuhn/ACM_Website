--- conflicted
+++ resolved
@@ -14,9 +14,5 @@
     url(r'media/', views.media, name="media"),
     url(r'officers/', views.officers, name="officers"),
     url(r'membership/', views.membership, name="membership"),
-<<<<<<< HEAD
     url(r'sigs/', views.sigs, name="sigs"),
-]
-=======
-] + static(settings.MEDIA_URL, document_root=settings.MEDIA_ROOT)
->>>>>>> 96755dfa
+] + static(settings.MEDIA_URL, document_root=settings.MEDIA_ROOT)