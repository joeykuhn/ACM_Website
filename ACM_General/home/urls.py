--- conflicted
+++ resolved
@@ -23,10 +23,6 @@
     url(r'^$', views.index, name="index"),
     url(r'sponsors/', views.sponsors, name="sponsors"),
     url(r'calendar/', views.calendar, name="calendar"),
-<<<<<<< HEAD
-] + static(settings.MEDIA_URL, document_root=settings.MEDIA_ROOT)
-=======
     url(r'media/', views.media, name="media"),
     url(r'officers/', views.officers, name="officers"),
-]
->>>>>>> bbb2b0df
+] + static(settings.MEDIA_URL, document_root=settings.MEDIA_ROOT)