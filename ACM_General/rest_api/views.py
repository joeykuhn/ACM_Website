--- conflicted
+++ resolved
@@ -504,9 +504,6 @@
         return self.update(request, *args, **kwargs)
 
     def delete(self, request, *args, **kwargs):
-<<<<<<< HEAD
-        return self.destroy(request, *args, **kwargs)
-=======
         """
         Deletes the specified category.
 
@@ -515,5 +512,4 @@
         :rtype: Response
         :return: A 204 response if successful, otherwise 404.
         """
-        return self.destroy(request, *args, **kwargs)
->>>>>>> 8043c0c9
+        return self.destroy(request, *args, **kwargs)