--- conflicted
+++ resolved
@@ -3,15 +3,9 @@
 
 
 class IsStaffOrReadOnly(permissions.BasePermission):
-<<<<<<< HEAD
 
-    Custom permission which only allows admins to edit data
-
-=======
-    """
     Custom permission which only allows admins to edit data.
-    """
->>>>>>> 8043c0c9
+    
 
     def has_object_permission(self, request, view, obj):
         return request.user.is_staff
