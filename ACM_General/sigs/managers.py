"""
Custom managers for the Sigs app's models.
"""
# Django
from django.db import models


class SIGManager(models.Manager):
    """
<<<<<<< HEAD
    Handles database high abstraction database interaction for the SIG model.
=======
    Handles high abstraction database interaction for the SIG model.
>>>>>>> 3dfda01b
    """
    use_in_migrations = True

    def get_by_natural_key(self, id):
        """
        Gets the SIG model by it's id.

        :param id: The id of the SIG.
        :type id: int

        :return: Returns a SIG model object with the id equal to the input
                 specified id.
        :rtype: :class:`sigs.models.SIG`
        """
        return self.get(id=id)

    def _create_sig(self, **kwargs):
        """
        Private method for creating a SIG.

        :param \**kwargs: See sigs.managers.SIGManager.create_sig.

        :return: A created SIG object.
        :rtype: :class:`sigs.models.SIG`
        """

        if not kwargs.get('founder'):
            raise ValueError(
                "create_sig() must have the keyword argument 'founder'"
            )

        if not kwargs.get('description'):
            raise ValueError(
                "create_sig() must have the keywork argument 'description'"
            )

        SIG = self.model(**kwargs)
        SIG.save(using=self._db)

        return SIG

    def create_sig(self, **kwargs):
        r"""
        Creates a SIG.

        :param \**kwargs: See below
        :Keyword Arguments:
            * *founder* (django.db.models.ForeignKey) --
                The founder of the SIG
            * *description* (django.db.models.CharField) --
                A summary of the SIG and its purpose.
            * *id* (django.db.models.CharField) --
                Unique id for the SIG
            * *is_active* (django.db.models.BooleanField) --
                A value that tells whether the SIG is active or not.
            * *date_created* (django.db.models.DateTimeField) --
                What date the SIG was created.
            * *chair* (django.db.models.ForeignKey) --
                The current Chair of the SIG.

        :return: A created SIG object.
        :rtype: :class:`sigs.models.SIG`
        """
        return self._create_sig(**kwargs)<|MERGE_RESOLUTION|>--- conflicted
+++ resolved
@@ -7,11 +7,7 @@
 
 class SIGManager(models.Manager):
     """
-<<<<<<< HEAD
-    Handles database high abstraction database interaction for the SIG model.
-=======
     Handles high abstraction database interaction for the SIG model.
->>>>>>> 3dfda01b
     """
     use_in_migrations = True
 
