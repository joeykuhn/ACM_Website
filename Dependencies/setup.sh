sudo apt-get update
sudo apt-get upgrade -y
sudo apt-get install python3 python3-pip postgresql nginx libpq-dev uwsgi uwsgi-plugin-python3
sudo -u postgres psql -c "drop database django_acmgeneral"
sudo -u postgres psql -c "create database django_acmgeneral"
sudo -u postgres psql -c "create user djangouser with password 'djangoUserPassword'"
sudo -u postgres psql -c "grant all privileges on database django_acmgeneral to djangouser"
sudo pip3 install -r requirements.txt
cp settings_local.template ../ACM_General/ACM_General/settings_local.py
cp ACMGeneral_uwsgi.ini /etc/uwsgi/apps-available
cp ssl-acm.mst.edu /etc/nginx/sites-available
sudo ln -s /etc/uwsgi/apps-available/ACMGeneral_uwsgi.ini /etc/uwsgi/apps-enabled/
sudo ln -s /etc/nginx/sites-available/ssl-acm.mst.edu /etc/nginx/sites-enabled/
sudo rm /etc/nginx/sites-enabled/default
cd ../ACM_General
sudo chown www-data:www-data -R /var/django
<<<<<<< HEAD
sudo python3 manage.py makemigrations accounts core events home sigs thirdparty_auth payments
sudo python3 manage.py collectstatic
sudo python3 manage.py migrate
=======
find .. -name migrations -exec rm -rf {} \;
sudo python3 manage.py makemigrations accounts core events home sigs thirdparty_auth payments --noinput
sudo python3 manage.py collectstatic --noinput
sudo python3 manage.py migrate --noinput
>>>>>>> 33fba9ab
sudo chown www-data:www-data -R /var/django
sudo service uwsgi restart
sudo service nginx restart<|MERGE_RESOLUTION|>--- conflicted
+++ resolved
@@ -14,16 +14,10 @@
 sudo rm /etc/nginx/sites-enabled/default
 cd ../ACM_General
 sudo chown www-data:www-data -R /var/django
-<<<<<<< HEAD
-sudo python3 manage.py makemigrations accounts core events home sigs thirdparty_auth payments
-sudo python3 manage.py collectstatic
-sudo python3 manage.py migrate
-=======
 find .. -name migrations -exec rm -rf {} \;
 sudo python3 manage.py makemigrations accounts core events home sigs thirdparty_auth payments --noinput
 sudo python3 manage.py collectstatic --noinput
 sudo python3 manage.py migrate --noinput
->>>>>>> 33fba9ab
 sudo chown www-data:www-data -R /var/django
 sudo service uwsgi restart
 sudo service nginx restart